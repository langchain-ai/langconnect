import os
from collections.abc import AsyncGenerator
from contextlib import asynccontextmanager
from typing import Any, Union

import asyncpg
import sqlalchemy
from langchain_core.embeddings import Embeddings
from langchain_postgres.vectorstores import PGVector
from sqlalchemy import Engine, create_engine
from sqlalchemy.ext.asyncio import AsyncEngine

<<<<<<< HEAD
from ..defaults import DEFAULT_COLLECTION_NAME, DEFAULT_EMBEDDINGS
=======
from langconnect.defaults import DEFAULT_EMBEDDINGS, DEFAULT_COLLECTION_NAME
>>>>>>> 4a0e231a

POSTGRES_HOST = os.getenv("POSTGRES_HOST")
POSTGRES_PORT = os.getenv("POSTGRES_PORT")
POSTGRES_USER = os.getenv("POSTGRES_USER")
POSTGRES_PASSWORD = os.getenv("POSTGRES_PASSWORD")
POSTGRES_DB = os.getenv("POSTGRES_DB")

_pool: asyncpg.Pool = None


async def get_db_pool() -> asyncpg.Pool:
    """Get the pg connection pool."""
    global _pool
    if _pool is None:
        try:
            # Use parsed components for asyncpg connection
            _pool = await asyncpg.create_pool(
                user=POSTGRES_USER,
                password=POSTGRES_PASSWORD,
                host=POSTGRES_HOST,
                port=POSTGRES_PORT,
                database=POSTGRES_DB,
            )
            print("Database connection pool created using parsed URL components.")
        except Exception as e:
            print(f"Error creating database connection pool: {e}")
            raise
    return _pool


async def close_db_pool():
    """Close the pg connection pool."""
    global _pool
    if _pool:
        await _pool.close()
        _pool = None
        print("Database connection pool closed.")


@asynccontextmanager
async def get_db_connection() -> AsyncGenerator[asyncpg.Connection, None]:
    """Get a connection from the pool."""
    pool = await get_db_pool()
    async with pool.acquire() as conn:
        try:
            yield conn
        finally:
            await conn.close()


def get_vectorstore_engine(
    host: str = POSTGRES_HOST,
    port: str = POSTGRES_PORT,
    user: str = POSTGRES_USER,
    password: str = POSTGRES_PASSWORD,
    dbname: str = POSTGRES_DB,
) -> Engine:
    """Creates and returns a sync SQLAlchemy engine for PostgreSQL."""
    connection_string = f"postgresql+psycopg://{user}:{password}@{host}:{port}/{dbname}"
    engine = create_engine(connection_string)
    return engine


DBConnection = Union[sqlalchemy.engine.Engine, str]


def get_vectorstore(
    collection_name: str = DEFAULT_COLLECTION_NAME,
    embeddings: Embeddings = DEFAULT_EMBEDDINGS,
    engine: DBConnection | Engine | AsyncEngine | None = None,
    collection_metadata: dict[str, Any] | None = None,
) -> PGVector:
    """Initializes and returns a PGVector store for a specific collection,
    using an existing engine or creating one from connection parameters.
    """
    if engine is None:
        engine = get_vectorstore_engine()

    store = PGVector(
        embeddings=embeddings,
        collection_name=collection_name,
        connection=engine,
        use_jsonb=True,
        collection_metadata=collection_metadata,
    )
    return store<|MERGE_RESOLUTION|>--- conflicted
+++ resolved
@@ -1,7 +1,7 @@
 import os
 from collections.abc import AsyncGenerator
 from contextlib import asynccontextmanager
-from typing import Any, Union
+from typing import Any, Optional, Union
 
 import asyncpg
 import sqlalchemy
@@ -10,11 +10,7 @@
 from sqlalchemy import Engine, create_engine
 from sqlalchemy.ext.asyncio import AsyncEngine
 
-<<<<<<< HEAD
-from ..defaults import DEFAULT_COLLECTION_NAME, DEFAULT_EMBEDDINGS
-=======
-from langconnect.defaults import DEFAULT_EMBEDDINGS, DEFAULT_COLLECTION_NAME
->>>>>>> 4a0e231a
+from langconnect.defaults import DEFAULT_COLLECTION_NAME, DEFAULT_EMBEDDINGS
 
 POSTGRES_HOST = os.getenv("POSTGRES_HOST")
 POSTGRES_PORT = os.getenv("POSTGRES_PORT")
@@ -84,8 +80,8 @@
 def get_vectorstore(
     collection_name: str = DEFAULT_COLLECTION_NAME,
     embeddings: Embeddings = DEFAULT_EMBEDDINGS,
-    engine: DBConnection | Engine | AsyncEngine | None = None,
-    collection_metadata: dict[str, Any] | None = None,
+    engine: Optional[Union[DBConnection, Engine, AsyncEngine]] = None,
+    collection_metadata: Optional[dict[str, Any]] = None,
 ) -> PGVector:
     """Initializes and returns a PGVector store for a specific collection,
     using an existing engine or creating one from connection parameters.
